.*
!.gitignore
!.github
<<<<<<< HEAD
!*.example
=======
!.dockerignore
>>>>>>> 090f5dca

__pycache__
venv
.venv<|MERGE_RESOLUTION|>--- conflicted
+++ resolved
@@ -1,11 +1,8 @@
 .*
 !.gitignore
 !.github
-<<<<<<< HEAD
 !*.example
-=======
 !.dockerignore
->>>>>>> 090f5dca
 
 __pycache__
 venv
